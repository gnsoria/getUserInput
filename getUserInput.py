--- conflicted
+++ resolved
@@ -284,15 +284,7 @@
     Demonstration of GetStringChoice()
     """)
 
-<<<<<<< HEAD
-    GetStringChoice("What does your mother smell of?", "e"="elderberries", "h"="hamster")
-=======
-<<<<<<< HEAD
     GetStringChoice("What does your mother smell of?", e="elderberries", h="hamster")
-=======
-    GetStringChoice("What does your mother smell of?", "e"="elderberries", "h"="hamster")
->>>>>>> 44786839cfbf388b8af7cfc6445c850de1cda094
->>>>>>> f938a3c2
 
     GetYesNo("That was just a little Python humor. Did you enjoy it?")
 
